// Copyright © 2023 Kaleido, Inc.
//
// SPDX-License-Identifier: Apache-2.0
//
// Licensed under the Apache License, Version 2.0 (the "License");
// you may not use this file except in compliance with the License.
// You may obtain a copy of the License at
//
//     http://www.apache.org/licenses/LICENSE-2.0
//
// Unless required by applicable law or agreed to in writing, software
// distributed under the License is distributed on an "AS IS" BASIS,
// WITHOUT WARRANTIES OR CONDITIONS OF ANY KIND, either express or implied.
// See the License for the specific language governing permissions and
// limitations under the License.

package simple

import (
	"bytes"
	"context"
	"encoding/json"
	"html/template"
	"sync"
	"time"

	"github.com/Masterminds/sprig/v3"
	"github.com/go-resty/resty/v2"
	"github.com/hyperledger/firefly-common/pkg/config"
	"github.com/hyperledger/firefly-common/pkg/ffresty"
	"github.com/hyperledger/firefly-common/pkg/fftypes"
	"github.com/hyperledger/firefly-common/pkg/i18n"
	"github.com/hyperledger/firefly-common/pkg/log"
	"github.com/hyperledger/firefly-common/pkg/retry"
	"github.com/hyperledger/firefly-transaction-manager/internal/tmconfig" // shouldn't need this if you are developing a customized transaction handler
	"github.com/hyperledger/firefly-transaction-manager/internal/tmmsgs"   // replace with your own messages if you are developing a customized transaction handler
	"github.com/hyperledger/firefly-transaction-manager/pkg/apitypes"
	"github.com/hyperledger/firefly-transaction-manager/pkg/ffcapi"
	"github.com/hyperledger/firefly-transaction-manager/pkg/txhandler"
)

// UpdateType informs FFTM whether the transaction needs an update to be persisted after this execution of the policy engine
type UpdateType int

const (
	UpdateNo     UpdateType = iota // Instructs that no update is necessary
	UpdateYes                      // Instructs that the transaction should be updated in persistence
	UpdateDelete                   // Instructs that the transaction should be removed completely from persistence - generally only returned when TX status is TxStatusDeleteRequested
)

type TransactionHandlerFactory struct{}

func (f *TransactionHandlerFactory) Name() string {
	return "simple"
}

// simpleTransactionHandler is a base transaction handler forming an example for extension:
// - It offers three ways of calculating gas price: use a fixed number, use the built-in API of a ethereum connector, use a RESTful gas oracle
// - It resubmits the transaction based on a configured interval until it succeed or fail
func (f *TransactionHandlerFactory) NewTransactionHandler(ctx context.Context, conf config.Section) (txhandler.TransactionHandler, error) {
	gasOracleConfig := conf.SubSection(GasOracleConfig)
	sth := &simpleTransactionHandler{
		resubmitInterval: conf.GetDuration(ResubmitInterval),
		fixedGasPrice:    fftypes.JSONAnyPtr(conf.GetString(FixedGasPrice)),

		gasOracleMethod:        gasOracleConfig.GetString(GasOracleMethod),
		gasOracleQueryInterval: gasOracleConfig.GetDuration(GasOracleQueryInterval),
		gasOracleMode:          gasOracleConfig.GetString(GasOracleMode),

		lockedNonces:   make(map[string]*lockedNonce),
		inflightStale:  make(chan bool, 1),
		inflightUpdate: make(chan bool, 1),
	}

	// check whether a policy engine name is provided
	if config.GetString(tmconfig.DeprecatedPolicyEngineName) != "" {
		log.L(ctx).Warnf("Initializing transaction handler with deprecated configurations. Please use 'transactions.handler' instead")
		sth.nonceStateTimeout = config.GetDuration(tmconfig.DeprecatedTransactionsNonceStateTimeout)
		sth.maxInFlight = config.GetInt(tmconfig.DeprecatedTransactionsMaxInFlight)
		sth.policyLoopInterval = config.GetDuration(tmconfig.DeprecatedPolicyLoopInterval)
		sth.retry = &retry.Retry{
			InitialDelay: config.GetDuration(tmconfig.DeprecatedPolicyLoopRetryInitDelay),
			MaximumDelay: config.GetDuration(tmconfig.DeprecatedPolicyLoopRetryMaxDelay),
			Factor:       config.GetFloat64(tmconfig.DeprecatedPolicyLoopRetryFactor),
		}
	} else {
		// if not, use the new transaction handler configurations
		sth.nonceStateTimeout = conf.GetDuration(NonceStateTimeout)
		sth.maxInFlight = conf.GetInt(MaxInFlight)
		sth.policyLoopInterval = conf.GetDuration(Interval)
		sth.retry = &retry.Retry{
			InitialDelay: conf.GetDuration(RetryInitDelay),
			MaximumDelay: conf.GetDuration(RetryMaxDelay),
			Factor:       conf.GetFloat64(RetryFactor),
		}
	}

	switch sth.gasOracleMode {
	case GasOracleModeConnector:
		// No initialization required
	case GasOracleModeRESTAPI:
		sth.gasOracleClient = ffresty.New(ctx, gasOracleConfig)
		templateString := gasOracleConfig.GetString(GasOracleTemplate)
		if templateString == "" {
			return nil, i18n.NewError(ctx, tmmsgs.MsgMissingGOTemplate)
		}
		template, err := template.New("").Funcs(sprig.FuncMap()).Parse(templateString)
		if err != nil {
			return nil, i18n.NewError(ctx, tmmsgs.MsgBadGOTemplate, err)
		}
		sth.gasOracleTemplate = template
	default:
		if sth.fixedGasPrice.IsNil() {
			return nil, i18n.NewError(ctx, tmmsgs.MsgNoGasConfigSetForTransactionHandler)
		}
	}
	return sth, nil
}

type simpleTransactionHandler struct {
	ctx              context.Context
	toolkit          *txhandler.Toolkit
	fixedGasPrice    *fftypes.JSONAny
	resubmitInterval time.Duration

	gasOracleMode          string
	gasOracleClient        *resty.Client
	gasOracleMethod        string
	gasOracleTemplate      *template.Template
	gasOracleQueryInterval time.Duration
	gasOracleQueryValue    *fftypes.JSONAny
	gasOracleLastQueryTime *fftypes.FFTime

	lockedNonces            map[string]*lockedNonce
	policyLoopInterval      time.Duration
	policyLoopDone          chan struct{}
	nonceStateTimeout       time.Duration
	inflightStale           chan bool
	inflightUpdate          chan bool
	mux                     sync.Mutex
	inflight                []*pendingState
	policyEngineAPIRequests []*policyEngineAPIRequest
	maxInFlight             int
	retry                   *retry.Retry
}
type pendingState struct {
	mtx                     *apitypes.ManagedTX
	trackingTransactionHash string
	lastPolicyCycle         time.Time
	confirmed               bool
	remove                  bool
}

type simplePolicyInfo struct {
	LastWarnTime *fftypes.FFTime `json:"lastWarnTime"`
}

// withPolicyInfo is a convenience helper to run some logic that accesses/updates our policy section
func (sth *simpleTransactionHandler) withPolicyInfo(ctx context.Context, mtx *apitypes.ManagedTX, fn func(info *simplePolicyInfo) (update UpdateType, reason ffcapi.ErrorReason, err error)) (update UpdateType, reason ffcapi.ErrorReason, err error) {
	var info simplePolicyInfo
	infoBytes := []byte(mtx.PolicyInfo.String())
	if len(infoBytes) > 0 {
		err := json.Unmarshal(infoBytes, &info)
		if err != nil {
			log.L(ctx).Warnf("Failed to parse existing info `%s`: %s", infoBytes, err)
		}
	}
	update, reason, err = fn(&info)
	if update != UpdateNo {
		infoBytes, _ = json.Marshal(&info)
		mtx.PolicyInfo = fftypes.JSONAnyPtrBytes(infoBytes)
	}
	return update, reason, err
}

func (sth *simpleTransactionHandler) Init(ctx context.Context, toolkit *txhandler.Toolkit) {
	sth.toolkit = toolkit
}

func (sth *simpleTransactionHandler) Start(ctx context.Context) (done <-chan struct{}, err error) {
	if sth.ctx == nil { // only start once
		sth.ctx = ctx // set the context for policy loop
		sth.policyLoopDone = make(chan struct{})
		sth.markInflightStale()
		go sth.policyLoop()
	}
	return sth.policyLoopDone, nil
}
func (sth *simpleTransactionHandler) HandleNewTransaction(ctx context.Context, txReq *apitypes.TransactionRequest) (mtx *apitypes.ManagedTX, err error) {

	// Prepare the transaction, which will mean we have a transaction that should be submittable.
	// If we fail at this stage, we don't need to write any state as we are sure we haven't submitted
	// anything to the blockchain itself.
	prepared, _, err := sth.toolkit.Connector.TransactionPrepare(ctx, &ffcapi.TransactionPrepareRequest{
		TransactionInput: txReq.TransactionInput,
	})
	if err != nil {
		return nil, err
	}

	return sth.createManagedTx(ctx, txReq.Headers.ID, &txReq.TransactionHeaders, prepared.Gas, prepared.TransactionData)
}
func (sth *simpleTransactionHandler) HandleNewContractDeployment(ctx context.Context, txReq *apitypes.ContractDeployRequest) (mtx *apitypes.ManagedTX, err error) {

	// Prepare the transaction, which will mean we have a transaction that should be submittable.
	// If we fail at this stage, we don't need to write any state as we are sure we haven't submitted
	// anything to the blockchain itself.
	prepared, _, err := sth.toolkit.Connector.DeployContractPrepare(ctx, &txReq.ContractDeployPrepareRequest)
	if err != nil {
		return nil, err
	}

	return sth.createManagedTx(ctx, txReq.Headers.ID, &txReq.TransactionHeaders, prepared.Gas, prepared.TransactionData)
}
func (sth *simpleTransactionHandler) HandleCancelTransaction(ctx context.Context, txID string) (mtx *apitypes.ManagedTX, err error) {
	res := sth.policyEngineAPIRequest(ctx, &policyEngineAPIRequest{
		requestType: policyEngineAPIRequestTypeDelete,
		txID:        txID,
	})
	return res.tx, nil
}
<<<<<<< HEAD
=======

func (sth *simpleTransactionHandler) GetTransactionByID(ctx context.Context, txID string) (transaction *apitypes.ManagedTX, err error) {
	tx, err := sth.toolkit.Persistence.GetTransactionByID(ctx, txID)
	if err != nil {
		return nil, err
	}
	if tx == nil {
		return nil, i18n.NewError(ctx, tmmsgs.MsgTransactionNotFound, txID)
	}
	return tx, nil
}
func (sth *simpleTransactionHandler) GetTransactions(ctx context.Context, afterStr, signer string, pending bool, limit int, direction toolkit.SortDirection) (transactions []*apitypes.ManagedTX, err error) {
	var afterTx *apitypes.ManagedTX
	if afterStr != "" {
		// Get the transaction, as we need this to exist to pick the right field depending on the index that's been chosen
		afterTx, err = sth.toolkit.Persistence.GetTransactionByID(ctx, afterStr)
		if err != nil {
			return nil, err
		}
		if afterTx == nil {
			return nil, i18n.NewError(ctx, tmmsgs.MsgPaginationErrTxNotFound, afterStr)
		}
	}
	switch {
	case signer != "" && pending:
		return nil, i18n.NewError(ctx, tmmsgs.MsgTXConflictSignerPending)
	case signer != "":
		var afterNonce *fftypes.FFBigInt
		if afterTx != nil {
			afterNonce = afterTx.Nonce
		}
		return sth.toolkit.Persistence.ListTransactionsByNonce(ctx, signer, afterNonce, limit, direction)
	case pending:
		var afterSequence string
		if afterTx != nil {
			afterSequence = afterTx.SequenceID
		}
		return sth.toolkit.Persistence.ListTransactionsPending(ctx, afterSequence, limit, direction)
	default:
		return sth.toolkit.Persistence.ListTransactionsByCreateTime(ctx, afterTx, limit, direction)
	}
}

>>>>>>> 62c6bcf1
func (sth *simpleTransactionHandler) createManagedTx(ctx context.Context, txID string, txHeaders *ffcapi.TransactionHeaders, gas *fftypes.FFBigInt, transactionData string) (*apitypes.ManagedTX, error) {

	// The request ID is the primary ID, and should be supplied by the user for idempotence
	if txID == "" {
		txID = fftypes.NewUUID().String()
	}

	// First job is to assign the next nonce to this request.
	// We block any further sends on this nonce until we've got this one successfully into the node, or
	// fail deterministically in a way that allows us to return it.
	lockedNonce, err := sth.assignAndLockNonce(ctx, txID, txHeaders.From)
	if err != nil {
		return nil, err
	}
	// We will call markSpent() once we reach the point the nonce has been used
	defer lockedNonce.complete(ctx)

	// Next we update FireFly core with the pre-submitted record pending record, with the allocated nonce.
	// From this point on, we will guide this transaction through to submission.
	// We return an "ack" at this point, and dispatch the work of getting the transaction submitted
	// to the background worker.
	now := fftypes.Now()
	mtx := &apitypes.ManagedTX{
		ID:                 txID, // on input the request ID must be the namespaced operation ID
		Created:            now,
		Updated:            now,
		Nonce:              fftypes.NewFFBigInt(int64(lockedNonce.nonce)),
		Gas:                gas,
		TransactionHeaders: *txHeaders,
		TransactionData:    transactionData,
		Status:             apitypes.TxStatusPending,
	}

	sth.toolkit.TXHistory.SetSubStatus(ctx, mtx, apitypes.TxSubStatusReceived)
	sth.toolkit.TXHistory.AddSubStatusAction(ctx, mtx, apitypes.TxActionAssignNonce, fftypes.JSONAnyPtr(`{"nonce":"`+mtx.Nonce.String()+`"}`), nil)

<<<<<<< HEAD
	if err = sth.toolkit.TXPersistence.WriteTransaction(ctx, mtx, true); err != nil {
=======
	// Sequencing ID will be added as part of persistence logic - so we have a deterministic order of transactions
	// Note: We must ensure persistence happens this within the nonce lock, to ensure that the nonce sequence and the
	//       global transaction sequence line up.
	if err = sth.toolkit.Persistence.WriteTransaction(ctx, mtx, true); err != nil {
>>>>>>> 62c6bcf1
		return nil, err
	}
	log.L(ctx).Infof("Tracking transaction %s at nonce %s / %d", mtx.ID, mtx.TransactionHeaders.From, mtx.Nonce.Int64())
	sth.markInflightStale()

	// Ok - we've spent it. The rest of the processing will be triggered off of lockedNonce
	// completion adding this transaction to the pool (and/or the change event that comes in from
	// FireFly core from the update to the transaction)
	lockedNonce.spent = mtx
	return mtx, nil
}

func (sth *simpleTransactionHandler) submitTX(ctx context.Context, mtx *apitypes.ManagedTX) (reason ffcapi.ErrorReason, err error) {
	sendTX := &ffcapi.TransactionSendRequest{
		TransactionHeaders: mtx.TransactionHeaders,
		GasPrice:           mtx.GasPrice,
		TransactionData:    mtx.TransactionData,
	}
	sendTX.TransactionHeaders.Nonce = (*fftypes.FFBigInt)(mtx.Nonce.Int())
	sendTX.TransactionHeaders.Gas = (*fftypes.FFBigInt)(mtx.Gas.Int())
	log.L(ctx).Debugf("Sending transaction %s at nonce %s / %d (lastSubmit=%s)", mtx.ID, mtx.TransactionHeaders.From, mtx.Nonce.Int64(), mtx.LastSubmit)
	res, reason, err := sth.toolkit.Connector.TransactionSend(ctx, sendTX)
	if err == nil {
		sth.toolkit.TXHistory.AddSubStatusAction(ctx, mtx, apitypes.TxActionSubmitTransaction, fftypes.JSONAnyPtr(`{"reason":"`+string(reason)+`"}`), nil)
		mtx.TransactionHash = res.TransactionHash
		mtx.LastSubmit = fftypes.Now()
	} else {
		sth.toolkit.TXHistory.AddSubStatusAction(ctx, mtx, apitypes.TxActionSubmitTransaction, fftypes.JSONAnyPtr(`{"reason":"`+string(reason)+`"}`), fftypes.JSONAnyPtr(`{"error":"`+err.Error()+`"}`))
		// We have some simple rules for handling reasons from the connector, which could be enhanced by extending the connector.
		switch reason {
		case ffcapi.ErrorKnownTransaction, ffcapi.ErrorReasonNonceTooLow:
			// If we already have a transaction hash, this is fine - we just return as if we submitted it
			if mtx.TransactionHash != "" {
				log.L(ctx).Debugf("Transaction %s at nonce %s / %d known with hash: %s (%s)", mtx.ID, mtx.TransactionHeaders.From, mtx.Nonce.Int64(), mtx.TransactionHash, err)
				return "", nil
			}
			// Note: to cover the edge case where we had a timeout or other failure during the initial TransactionSend,
			//       a policy engine implementation would need to be able to re-calculate the hash that we would expect for the transaction.
			//       This would require a new FFCAPI API to calculate that hash, which requires the connector to perform the signing
			//       without submission to the node. For example using `eth_signTransaction` for EVM JSON/RPC.
			return reason, err
		default:
			return reason, err
		}
	}
	log.L(ctx).Infof("Transaction %s at nonce %s / %d submitted. Hash: %s", mtx.ID, mtx.TransactionHeaders.From, mtx.Nonce.Int64(), mtx.TransactionHash)
	sth.toolkit.TXHistory.SetSubStatus(ctx, mtx, apitypes.TxSubStatusTracking)
	return "", nil
}

func (sth *simpleTransactionHandler) processTransaction(ctx context.Context, mtx *apitypes.ManagedTX) (update UpdateType, reason ffcapi.ErrorReason, err error) {

	// Simply policy engine allows deletion of the transaction without additional checks ( ensuring the TX has not been submitted / gap filling the nonce etc. )
	if mtx.DeleteRequested != nil {
		return UpdateDelete, "", nil
	}

	if mtx.FirstSubmit == nil {
		// Only calculate gas price here in the simple policy engine
		mtx.GasPrice, err = sth.getGasPrice(ctx, sth.toolkit.Connector)
		if err != nil {
			sth.toolkit.TXHistory.AddSubStatusAction(ctx, mtx, apitypes.TxActionRetrieveGasPrice, nil, fftypes.JSONAnyPtr(`{"error":"`+err.Error()+`"}`))
			return UpdateNo, "", err
		}
		sth.toolkit.TXHistory.AddSubStatusAction(ctx, mtx, apitypes.TxActionRetrieveGasPrice, fftypes.JSONAnyPtr(`{"gasPrice":`+string(*mtx.GasPrice)+`}`), nil)
		// Submit the first time
		if reason, err := sth.submitTX(ctx, mtx); err != nil {
			return UpdateYes, reason, err
		}
		mtx.FirstSubmit = mtx.LastSubmit
		return UpdateYes, "", nil

	} else if mtx.Receipt == nil {

		// A more sophisticated policy engine would look at the reason for the lack of a receipt, and consider taking progressive
		// action such as increasing the gas cost slowly over time. This simple example shows how the policy engine
		// can use the FireFly core operation as a store for its historical state/decisions (in this case the last time we warned).
		return sth.withPolicyInfo(ctx, mtx, func(info *simplePolicyInfo) (update UpdateType, reason ffcapi.ErrorReason, err error) {
			lastWarnTime := info.LastWarnTime
			if lastWarnTime == nil {
				lastWarnTime = mtx.FirstSubmit
			}
			now := fftypes.Now()
			if now.Time().Sub(*lastWarnTime.Time()) > sth.resubmitInterval {
				secsSinceSubmit := float64(now.Time().Sub(*mtx.FirstSubmit.Time())) / float64(time.Second)
				log.L(ctx).Infof("Transaction %s at nonce %s / %d has not been mined after %.2fs", mtx.ID, mtx.TransactionHeaders.From, mtx.Nonce.Int64(), secsSinceSubmit)
				info.LastWarnTime = now
				// We do a resubmit at this point - as it might no longer be in the TX pool
				sth.toolkit.TXHistory.AddSubStatusAction(ctx, mtx, apitypes.TxActionTimeout, nil, nil)
				sth.toolkit.TXHistory.SetSubStatus(ctx, mtx, apitypes.TxSubStatusStale)
				mtx.GasPrice, err = sth.getGasPrice(ctx, sth.toolkit.Connector)
				if err != nil {
					sth.toolkit.TXHistory.AddSubStatusAction(ctx, mtx, apitypes.TxActionRetrieveGasPrice, nil, fftypes.JSONAnyPtr(`{"error":"`+err.Error()+`"}`))
					return UpdateNo, "", err
				}
				sth.toolkit.TXHistory.AddSubStatusAction(ctx, mtx, apitypes.TxActionRetrieveGasPrice, fftypes.JSONAnyPtr(`{"gasPrice":`+string(*mtx.GasPrice)+`}`), nil)
				if reason, err := sth.submitTX(ctx, mtx); err != nil {
					if reason != ffcapi.ErrorKnownTransaction {
						return UpdateYes, reason, err
					}
				}
				sth.toolkit.TXHistory.SetSubStatus(ctx, mtx, apitypes.TxSubStatusTracking)
				return UpdateYes, "", nil
			}
			return UpdateNo, "", nil
		})

	}
	// No action in the case we have a receipt
	return UpdateNo, "", nil
}

// getGasPrice either uses a fixed gas price, or invokes a gas station API
func (sth *simpleTransactionHandler) getGasPrice(ctx context.Context, cAPI ffcapi.API) (gasPrice *fftypes.JSONAny, err error) {
	if sth.gasOracleQueryValue != nil && sth.gasOracleLastQueryTime != nil &&
		time.Since(*sth.gasOracleLastQueryTime.Time()) < sth.gasOracleQueryInterval {
		return sth.gasOracleQueryValue, nil
	}
	switch sth.gasOracleMode {
	case GasOracleModeRESTAPI:
		// Make a REST call against an endpoint, and extract a value/structure to pass to the connector
		gasPrice, err := sth.getGasPriceAPI(ctx)
		if err != nil {
			return nil, err
		}
		sth.gasOracleQueryValue = gasPrice
		sth.gasOracleLastQueryTime = fftypes.Now()
		return sth.gasOracleQueryValue, nil
	case GasOracleModeConnector:
		// Call the connector
		res, _, err := cAPI.GasPriceEstimate(ctx, &ffcapi.GasPriceEstimateRequest{})
		if err != nil {
			return nil, err
		}
		sth.gasOracleQueryValue = res.GasPrice
		sth.gasOracleLastQueryTime = fftypes.Now()
		return sth.gasOracleQueryValue, nil
	default:
		// Disabled - just a fixed value - note that the fixed value can be any JSON structure,
		// as interpreted by the connector. For example EVMConnect support a simple value, or a
		// post EIP-1559 structure.
		return sth.fixedGasPrice, nil
	}
}

func (sth *simpleTransactionHandler) getGasPriceAPI(ctx context.Context) (gasPrice *fftypes.JSONAny, err error) {
	var jsonResponse map[string]interface{}
	res, err := sth.gasOracleClient.R().
		SetResult(&jsonResponse).
		Execute(sth.gasOracleMethod, "")
	if err != nil {
		return nil, i18n.WrapError(ctx, err, tmmsgs.MsgErrorQueryingGasOracleAPI, -1, err.Error())
	}
	if res.IsError() {
		return nil, i18n.WrapError(ctx, err, tmmsgs.MsgErrorQueryingGasOracleAPI, res.StatusCode(), res.RawResponse)
	}
	buff := new(bytes.Buffer)
	err = sth.gasOracleTemplate.Execute(buff, jsonResponse)
	if err != nil {
		return nil, i18n.WrapError(ctx, err, tmmsgs.MsgGasOracleResultError)
	}
	return fftypes.JSONAnyPtr(buff.String()), nil
}<|MERGE_RESOLUTION|>--- conflicted
+++ resolved
@@ -219,52 +219,6 @@
 	})
 	return res.tx, nil
 }
-<<<<<<< HEAD
-=======
-
-func (sth *simpleTransactionHandler) GetTransactionByID(ctx context.Context, txID string) (transaction *apitypes.ManagedTX, err error) {
-	tx, err := sth.toolkit.Persistence.GetTransactionByID(ctx, txID)
-	if err != nil {
-		return nil, err
-	}
-	if tx == nil {
-		return nil, i18n.NewError(ctx, tmmsgs.MsgTransactionNotFound, txID)
-	}
-	return tx, nil
-}
-func (sth *simpleTransactionHandler) GetTransactions(ctx context.Context, afterStr, signer string, pending bool, limit int, direction toolkit.SortDirection) (transactions []*apitypes.ManagedTX, err error) {
-	var afterTx *apitypes.ManagedTX
-	if afterStr != "" {
-		// Get the transaction, as we need this to exist to pick the right field depending on the index that's been chosen
-		afterTx, err = sth.toolkit.Persistence.GetTransactionByID(ctx, afterStr)
-		if err != nil {
-			return nil, err
-		}
-		if afterTx == nil {
-			return nil, i18n.NewError(ctx, tmmsgs.MsgPaginationErrTxNotFound, afterStr)
-		}
-	}
-	switch {
-	case signer != "" && pending:
-		return nil, i18n.NewError(ctx, tmmsgs.MsgTXConflictSignerPending)
-	case signer != "":
-		var afterNonce *fftypes.FFBigInt
-		if afterTx != nil {
-			afterNonce = afterTx.Nonce
-		}
-		return sth.toolkit.Persistence.ListTransactionsByNonce(ctx, signer, afterNonce, limit, direction)
-	case pending:
-		var afterSequence string
-		if afterTx != nil {
-			afterSequence = afterTx.SequenceID
-		}
-		return sth.toolkit.Persistence.ListTransactionsPending(ctx, afterSequence, limit, direction)
-	default:
-		return sth.toolkit.Persistence.ListTransactionsByCreateTime(ctx, afterTx, limit, direction)
-	}
-}
-
->>>>>>> 62c6bcf1
 func (sth *simpleTransactionHandler) createManagedTx(ctx context.Context, txID string, txHeaders *ffcapi.TransactionHeaders, gas *fftypes.FFBigInt, transactionData string) (*apitypes.ManagedTX, error) {
 
 	// The request ID is the primary ID, and should be supplied by the user for idempotence
@@ -301,14 +255,10 @@
 	sth.toolkit.TXHistory.SetSubStatus(ctx, mtx, apitypes.TxSubStatusReceived)
 	sth.toolkit.TXHistory.AddSubStatusAction(ctx, mtx, apitypes.TxActionAssignNonce, fftypes.JSONAnyPtr(`{"nonce":"`+mtx.Nonce.String()+`"}`), nil)
 
-<<<<<<< HEAD
-	if err = sth.toolkit.TXPersistence.WriteTransaction(ctx, mtx, true); err != nil {
-=======
 	// Sequencing ID will be added as part of persistence logic - so we have a deterministic order of transactions
 	// Note: We must ensure persistence happens this within the nonce lock, to ensure that the nonce sequence and the
 	//       global transaction sequence line up.
-	if err = sth.toolkit.Persistence.WriteTransaction(ctx, mtx, true); err != nil {
->>>>>>> 62c6bcf1
+	if err = sth.toolkit.TXPersistence.WriteTransaction(ctx, mtx, true); err != nil {
 		return nil, err
 	}
 	log.L(ctx).Infof("Tracking transaction %s at nonce %s / %d", mtx.ID, mtx.TransactionHeaders.From, mtx.Nonce.Int64())
