// Copyright © 2022 Kaleido, Inc.
//
// SPDX-License-Identifier: Apache-2.0
//
// Licensed under the Apache License, Version 2.0 (the "License");
// you may not use this file except in compliance with the License.
// You may obtain a copy of the License at
//
//     http://www.apache.org/licenses/LICENSE-2.0
//
// Unless required by applicable law or agreed to in writing, software
// distributed under the License is distributed on an "AS IS" BASIS,
// WITHOUT WARRANTIES OR CONDITIONS OF ANY KIND, either express or implied.
// See the License for the specific language governing permissions and
// limitations under the License.

package fftm

import (
	"context"
	"fmt"
	"net/http"
	"time"

	"github.com/hyperledger/firefly-common/pkg/fftypes"
	"github.com/hyperledger/firefly-common/pkg/i18n"
	"github.com/hyperledger/firefly-common/pkg/log"
	"github.com/hyperledger/firefly-transaction-manager/internal/confirmations"
	"github.com/hyperledger/firefly-transaction-manager/internal/persistence"
	"github.com/hyperledger/firefly-transaction-manager/internal/tmmsgs"
	"github.com/hyperledger/firefly-transaction-manager/pkg/apitypes"
	"github.com/hyperledger/firefly-transaction-manager/pkg/ffcapi"
	"github.com/hyperledger/firefly-transaction-manager/pkg/policyengine"
)

func (m *manager) policyLoop() {
	defer close(m.policyLoopDone)
	ctx := log.WithLogField(m.ctx, "role", "policyloop")

	for {
		// Wait to be notified, or timeout to run
		timer := time.NewTimer(m.policyLoopInterval)
		select {
		case <-m.inflightUpdate:
		case <-timer.C:
		case <-ctx.Done():
			log.L(ctx).Infof("Receipt poller exiting")
			return
		}
		// Pop whether we were marked stale
		stale := false
		select {
		case <-m.inflightStale:
			stale = true
		default:
		}
		m.policyLoopCycle(ctx, stale)
	}
}

func (m *manager) markInflightStale() {
	// First mark that we're stale
	select {
	case m.inflightStale <- true:
	default:
	}
	// Then ensure we queue a loop that picks up the stale marker
	m.markInflightUpdate()
}

func (m *manager) markInflightUpdate() {
	select {
	case m.inflightUpdate <- true:
	default:
	}
}

func (m *manager) updateInflightSet(ctx context.Context) bool {

	oldInflight := m.inflight
	m.inflight = make([]*pendingState, 0, len(oldInflight))

	// Run through removing those that are removed
	for _, p := range oldInflight {
		if !p.remove {
			m.inflight = append(m.inflight, p)
		}
	}

	// If we are not at maximum, then query if there are more candidates now
	spaces := m.maxInFlight - len(m.inflight)
	if spaces > 0 {
		var after *fftypes.UUID
		if len(m.inflight) > 0 {
			after = m.inflight[len(m.inflight)-1].mtx.SequenceID
		}
		var additional []*apitypes.ManagedTX
		// We retry the get from persistence indefinitely (until the context cancels)
		err := m.retry.Do(ctx, "get pending transactions", func(attempt int) (retry bool, err error) {
			additional, err = m.persistence.ListTransactionsPending(ctx, after, spaces, persistence.SortDirectionAscending)
			return true, err
		})
		if err != nil {
			log.L(ctx).Infof("Policy loop context cancelled while retrying")
			return false
		}
		for _, mtx := range additional {
			m.inflight = append(m.inflight, &pendingState{mtx: mtx})
		}
		newLen := len(m.inflight)
		if newLen > 0 {
			log.L(ctx).Debugf("Inflight set updated len=%d head-seq=%s tail-seq=%s old-tail=%s", len(m.inflight), m.inflight[0].mtx.SequenceID, m.inflight[newLen-1].mtx.SequenceID, after)
		}
	}
	return true

}

func (m *manager) policyLoopCycle(ctx context.Context, inflightStale bool) {

	// Process any synchronous commands first - these might not be in our inflight set
	m.processPolicyAPIRequests(ctx)

	if inflightStale {
		if !m.updateInflightSet(ctx) {
			return
		}
	}

	// Go through executing the policy engine against them
	if m.metricsManager.IsMetricsEnabled() {
		m.metricsManager.TransactionsInFlightSet(float64(len(m.inflight)))
	}

	for _, pending := range m.inflight {
		err := m.execPolicy(ctx, pending, false)
		if err != nil {
			log.L(ctx).Errorf("Failed policy cycle transaction=%s operation=%s: %s", pending.mtx.TransactionHash, pending.mtx.ID, err)
		}
	}

}

// processPolicyAPIRequests executes any API calls requested that require policy engine involvement - such as transaction deletions
func (m *manager) processPolicyAPIRequests(ctx context.Context) {

	m.mux.Lock()
	requests := m.policyEngineAPIRequests
	if len(requests) > 0 {
		m.policyEngineAPIRequests = []*policyEngineAPIRequest{}
	}
	m.mux.Unlock()

	for _, request := range requests {
		var pending *pendingState
		// If this transaction is in-flight, we use that record
		for _, inflight := range m.inflight {
			if inflight.mtx.ID == request.txID {
				pending = inflight
				break
			}
		}
		if pending == nil {
			mtx, err := m.getTransactionByID(ctx, request.txID)
			if err != nil {
				request.response <- policyEngineAPIResponse{err: err}
				continue
			}
			// This transaction was valid, but outside of our in-flight set - we still evaluate the policy engine in-line for it.
			// This does NOT cause it to be added to the in-flight set
			pending = &pendingState{mtx: mtx}
		}

		switch request.requestType {
		case policyEngineAPIRequestTypeDelete:
			if err := m.execPolicy(ctx, pending, true); err != nil {
				request.response <- policyEngineAPIResponse{err: err}
			} else {
				res := policyEngineAPIResponse{tx: pending.mtx, status: http.StatusAccepted}
				if pending.remove {
					res.status = http.StatusOK // synchronously completed
				}
				request.response <- res
			}
		default:
			request.response <- policyEngineAPIResponse{
				err: i18n.NewError(ctx, tmmsgs.MsgPolicyEngineRequestInvalid, request.requestType),
			}
		}
	}

}

// updateHistory applies an update to the object, and returns if a new item was added
// to the history.
func (m *manager) updateHistory(mtx *apitypes.ManagedTX, info string, err error, reason ffcapi.ErrorReason) bool {

	if info == "" && err == nil {
		return false
	}

	// Initialize a new entry
	mtx.Updated = fftypes.Now()
	newEntry := &apitypes.ManagedTXUpdate{
		Time:         mtx.Updated,
		Info:         info,
		MappedReason: reason,
		Count:        1,
	}

	// Set or clear the error message - on the entry, and the top-level TX
	if err != nil {
		newEntry.Error = err.Error()
		mtx.ErrorMessage = err.Error()
	} else {
		mtx.ErrorMessage = ""
	}

	// Check if we just need to increment the last occurrence and count on the latest
	if len(mtx.History) > 0 && mtx.History[0].MsgString() == newEntry.MsgString() {
		existingEntry := mtx.History[0]
		existingEntry.Count++
		existingEntry.LastOccurrence = mtx.Updated
		return err != nil // Always store error count bumps
	}

	// Otherwise extend the list - newest first
	newLen := len(mtx.History) + 1
	if newLen > m.errorHistoryCount {
		newLen = m.errorHistoryCount
	}
	oldHistory := mtx.History
	mtx.History = make([]*apitypes.ManagedTXUpdate, newLen)
	mtx.History[0] = newEntry
	for i := 1; i < newLen; i++ {
		mtx.History[i] = oldHistory[i-1]
	}
	return true
}

func (m *manager) execPolicy(ctx context.Context, pending *pendingState, syncDeleteRequest bool) (err error) {

	update := policyengine.UpdateNo
	completed := false
	var receiptProtocolID string

	// Check whether this has been confirmed by the confirmation manager
	m.mux.Lock()
	mtx := pending.mtx
	if mtx.Receipt != nil {
		receiptProtocolID = mtx.Receipt.ProtocolID
	} else {
		receiptProtocolID = ""
	}
	confirmed := pending.confirmed
	if syncDeleteRequest && mtx.DeleteRequested == nil {
		mtx.DeleteRequested = fftypes.Now()
	}
	m.mux.Unlock()

	var updateErr error
	var updateReason ffcapi.ErrorReason
	var updateInfo string
	switch {
	case receiptProtocolID != "" && confirmed && !syncDeleteRequest:
		update = policyengine.UpdateYes
		completed = true
		updateInfo = fmt.Sprintf("Success=%t,Receipt=%s,Confirmations=%d,Hash=%s", mtx.Receipt.Success, receiptProtocolID, len(mtx.Confirmations), mtx.TransactionHash)
		if pending.mtx.Receipt.Success {
			mtx.Status = apitypes.TxStatusSucceeded
		} else {
			mtx.Status = apitypes.TxStatusFailed
			updateErr = i18n.NewError(ctx, tmmsgs.MsgTransactionFailed)
		}

	default:
		// We get woken for lots of reasons to go through the policy loop, but we only want
		// to drive the policy engine at regular intervals.
		// So we track the last time we ran the policy engine against each pending item.
		// We always call the policy engine on every loop, when deletion has been requested.
		if syncDeleteRequest || time.Since(pending.lastPolicyCycle) > m.policyLoopInterval {
			// Pass the state to the pluggable policy engine to potentially perform more actions against it,
			// such as submitting for the first time, or raising the gas etc.
<<<<<<< HEAD
			var reason ffcapi.ErrorReason
			update, reason, err = m.policyEngine.Execute(ctx, m.connector, pending.mtx)

			if err != nil {
				log.L(ctx).Errorf("Policy engine returned error for transaction %s reason=%s: %s", mtx.ID, reason, err)
				m.addError(mtx, reason, err)
=======
			update, updateReason, updateErr = m.policyEngine.Execute(ctx, m.connector, pending.mtx)
			if updateErr != nil {
				log.L(ctx).Errorf("Policy engine returned error for transaction %s reason=%s: %s", mtx.ID, updateReason, err)
>>>>>>> dadf8d90
				update = policyengine.UpdateYes
				if m.metricsManager.IsMetricsEnabled() {
					m.metricsManager.TransactionSubmissionError()
				}
			} else {
				updateInfo = fmt.Sprintf("Submitted=%t,Receipt=%s,Hash=%s", mtx.FirstSubmit != nil, receiptProtocolID, mtx.TransactionHash)
				log.L(ctx).Debugf("Policy engine executed for tx %s (update=%d,status=%s,hash=%s)", mtx.ID, update, mtx.Status, mtx.TransactionHash)
				if mtx.FirstSubmit != nil && pending.trackingTransactionHash != mtx.TransactionHash {
					// If now submitted, add to confirmations manager for receipt checking
					m.trackSubmittedTransaction(ctx, pending)
				}
				pending.lastPolicyCycle = time.Now()
			}
		}
	}

	infoChanged := m.updateHistory(mtx, updateInfo, updateErr, updateReason)
	if infoChanged && update == policyengine.UpdateNo {
		// TODO: The interface with policy engine could do with enhancing, including
		//       reconciling FireFly core issue 1108. For now, if the policy engine
		//       doesn't mark an update, but the info we have about the TX changed
		//       due to receipt/confirmations popping in or then we publish an update.
		update = policyengine.UpdateYes
	}

	switch update {
	case policyengine.UpdateYes:
		err := m.persistence.WriteTransaction(ctx, mtx, false)
		if err != nil {
			log.L(ctx).Errorf("Failed to update transaction %s (status=%s): %s", mtx.ID, mtx.Status, err)
			return err
		}
		if completed {
			pending.remove = true // for the next time round the loop
			log.L(ctx).Infof("Transaction %s marked complete (status=%s): %s", mtx.ID, mtx.Status, err)
			m.markInflightStale()
		}
		// if and only if the transaction is now resolved send web a socket update
		if mtx.Status == apitypes.TxStatusSucceeded || mtx.Status == apitypes.TxStatusFailed {
			m.sendWSReply(mtx)
		}
	case policyengine.UpdateDelete:
		err := m.persistence.DeleteTransaction(ctx, mtx.ID)
		if err != nil {
			log.L(ctx).Errorf("Failed to delete transaction %s (status=%s): %s", mtx.ID, mtx.Status, err)
			return err
		}
		pending.remove = true // for the next time round the loop
		m.markInflightStale()
		m.sendWSReply(mtx)
	}

	return nil
}

func (m *manager) sendWSReply(mtx *apitypes.ManagedTX) {
	wsr := &apitypes.TransactionUpdateReply{
		Headers: apitypes.ReplyHeaders{
			RequestID: mtx.ID,
		},
		Status:          mtx.Status,
		TransactionHash: mtx.TransactionHash,
	}

	if mtx.Receipt != nil {
		wsr.ProtocolID = mtx.Receipt.ProtocolID
	} else {
		wsr.ProtocolID = ""
	}

	switch mtx.Status {
	case apitypes.TxStatusSucceeded:
		wsr.Headers.Type = apitypes.TransactionUpdateSuccess
	case apitypes.TxStatusFailed:
		wsr.Headers.Type = apitypes.TransactionUpdateFailure
	}
	// Notify on the websocket - this is best-effort (there is no subscription/acknowledgement)
	m.wsServer.SendReply(wsr)
}

func (m *manager) trackSubmittedTransaction(ctx context.Context, pending *pendingState) {
	var err error

	// Clear any old transaction hash
	if pending.trackingTransactionHash != "" {
		err = m.confirmations.Notify(&confirmations.Notification{
			NotificationType: confirmations.RemovedTransaction,
			Transaction: &confirmations.TransactionInfo{
				TransactionHash: pending.trackingTransactionHash,
			},
		})
	}

	// Notify of the new
	if err == nil {
		err = m.confirmations.Notify(&confirmations.Notification{
			NotificationType: confirmations.NewTransaction,
			Transaction: &confirmations.TransactionInfo{
				TransactionHash: pending.mtx.TransactionHash,
				Receipt: func(ctx context.Context, receipt *ffcapi.TransactionReceiptResponse) {
					// Will be picked up on the next policy loop cycle - guaranteed to occur before Confirmed
					m.mux.Lock()
					pending.mtx.Receipt = receipt
					m.mux.Unlock()
					log.L(m.ctx).Debugf("Receipt received for transaction %s at nonce %s / %d - hash: %s", pending.mtx.ID, pending.mtx.TransactionHeaders.From, pending.mtx.Nonce.Int64(), pending.mtx.TransactionHash)
					m.markInflightUpdate()
				},
				Confirmed: func(ctx context.Context, confirmations []confirmations.BlockInfo) {
					// Will be picked up on the next policy loop cycle
					m.mux.Lock()
					pending.confirmed = true
					pending.mtx.Confirmations = confirmations
					m.mux.Unlock()
					log.L(m.ctx).Debugf("Confirmed transaction %s at nonce %s / %d - hash: %s", pending.mtx.ID, pending.mtx.TransactionHeaders.From, pending.mtx.Nonce.Int64(), pending.mtx.TransactionHash)
					m.markInflightUpdate()
				},
			},
		})
	}

	// Only reason for error here should be a cancelled context
	if err != nil {
		log.L(ctx).Infof("Error detected notifying confirmation manager: %s", err)
	} else {
		pending.trackingTransactionHash = pending.mtx.TransactionHash
	}
}

func (m *manager) policyEngineAPIRequest(ctx context.Context, req *policyEngineAPIRequest) policyEngineAPIResponse {
	m.mux.Lock()
	m.policyEngineAPIRequests = append(m.policyEngineAPIRequests, req)
	m.mux.Unlock()
	m.markInflightUpdate()
	req.response = make(chan policyEngineAPIResponse, 1)
	req.startTime = time.Now()
	select {
	case res := <-req.response:
		return res
	case <-ctx.Done():
		return policyEngineAPIResponse{
			err: i18n.NewError(ctx, tmmsgs.MsgPolicyEngineRequestTimeout, time.Since(req.startTime).Seconds()),
		}
	}
}<|MERGE_RESOLUTION|>--- conflicted
+++ resolved
@@ -281,18 +281,10 @@
 		if syncDeleteRequest || time.Since(pending.lastPolicyCycle) > m.policyLoopInterval {
 			// Pass the state to the pluggable policy engine to potentially perform more actions against it,
 			// such as submitting for the first time, or raising the gas etc.
-<<<<<<< HEAD
-			var reason ffcapi.ErrorReason
-			update, reason, err = m.policyEngine.Execute(ctx, m.connector, pending.mtx)
-
-			if err != nil {
-				log.L(ctx).Errorf("Policy engine returned error for transaction %s reason=%s: %s", mtx.ID, reason, err)
-				m.addError(mtx, reason, err)
-=======
+
 			update, updateReason, updateErr = m.policyEngine.Execute(ctx, m.connector, pending.mtx)
 			if updateErr != nil {
 				log.L(ctx).Errorf("Policy engine returned error for transaction %s reason=%s: %s", mtx.ID, updateReason, err)
->>>>>>> dadf8d90
 				update = policyengine.UpdateYes
 				if m.metricsManager.IsMetricsEnabled() {
 					m.metricsManager.TransactionSubmissionError()
