--- conflicted
+++ resolved
@@ -461,12 +461,8 @@
 }
 
 func TestBlockConfirmationManagerE2ETransactionMovedFork(t *testing.T) {
-<<<<<<< HEAD
-	bcm, mca := newTestBlockConfirmationManager()
-=======
-	bcm, mca := newTestBlockConfirmationManager(t, true)
+	bcm, mca := newTestBlockConfirmationManager()
 	bcm.fetchReceiptUponEntry = true // mark fetch receipt upon entry to do a fetch receipt before any blocks were retrieved
->>>>>>> 32d8a0cc
 
 	confirmed := make(chan *apitypes.ConfirmationsNotification, 1)
 	receiptReceived := make(chan *ffcapi.TransactionReceiptResponse, 1)
