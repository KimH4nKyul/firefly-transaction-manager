--- conflicted
+++ resolved
@@ -17,17 +17,11 @@
 		$(VGO) tool cover -html=coverage.txt
 coverage: test coverage.html
 lint: 
-		$(VGO) install github.com/golangci/golangci-lint/cmd/golangci-lint@v1.53.2
+		$(VGO) install github.com/golangci/golangci-lint/cmd/golangci-lint@v1.55.2
 		GOGC=20 $(LINT) run -v --timeout 5m
 
 ${MOCKERY}:
 		$(VGO) install github.com/vektra/mockery/v2@latest
-<<<<<<< HEAD
-=======
-${LINT}:
-		$(VGO) install github.com/golangci/golangci-lint/cmd/golangci-lint@v1.55.2
-
->>>>>>> af4a2230
 
 define makemock
 mocks: mocks-$(strip $(1))-$(strip $(2))
